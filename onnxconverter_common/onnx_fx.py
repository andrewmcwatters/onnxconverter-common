--- conflicted
+++ resolved
@@ -354,15 +354,9 @@
         value = self._value_to_tensor(value, name)
         def apply_constant_of_shape(scope, input_names, output_names, container, operator_name=None, output_seq=0, **attrs):
             name = onnx_ops._create_name_or_use_existing_one(scope, 'ConstantOfShape', operator_name)
-<<<<<<< HEAD
-            attrs['shape'] = shape
-            container.add_node('ConstantOfShape', input_names, output_names, name=name, op_version=9, **attrs)
-        return self.apply_op(apply_constant_of_shape, [], name, None)
-=======
             attrs['shape'] = value
             container.add_node('ConstantOfShape', input_names, output_names, name=name, op_version=9, **attrs)
         return self.apply_op(apply_constant_of_shape, inputs, name, None)
->>>>>>> 5409beed
 
     def range(self, inputs, name=None, outputs=None):
         return self.apply_op(lambda scope, input_name, output_name, container, operator_name=None:
@@ -409,12 +403,8 @@
     print(g([2.0], [-5.0]))
 
 
-<<<<<<< HEAD
 # path_stem = "c:/work/marian-dev/local/model/model.npz.best-ce-mean-words-debug-sin-proto"
 path_stem = "/mnt/k/Data/share_with_frank/fluency_onnx_model/model.npz.best-ce-mean-words-debug-sin"
-=======
-path_stem = "c:/work/marian-dev/local/model/model.npz.best-ce-mean-words-debug-sin-uniq"
->>>>>>> 5409beed
 encode_source = Graph.load(f"{path_stem}.encode_source.onnx",
                            inputs=['data_0', 'data_0_mask', 'data_0_posrange'])  # define the order of arguments
 decode_first  = Graph.load(f"{path_stem}.decode_first.onnx",
@@ -428,31 +418,6 @@
 
 # works -- sometimes
 
-<<<<<<< HEAD
-@Graph.trace(
-    input_types =[ Int32TensorType(shape=['SOURCE_LENGTH']),
-                FloatTensorType(shape=['SOURCE_LENGTH', 1, 1]),
-                FloatTensorType(shape=['SOURCE_LENGTH', 1, 1])],
-    output_types=[ FloatTensorType(shape=[1, 'SOURCE_LENGTH', 1, 512]) ],
-    outputs="Y")
-def greedy_search(X):
-    ox = X.ox
-    data_0 = X
-    seq_len = ox.shape(data_0)
-    data_0_mask = ox.constant_of_shape(value=1.0, shape=seq_len)
-    data_0_index_range = ox.range(seq_len)
-    max_len = seq_len * ox.constant(value=3)
-
-    encoder_context_0, *_ = encode_source(data_0=data_0, data_0_mask=data_0_mask,
-                                        data_0_posrange=data_0_index_range)
-
-    y_len_0 = ox.constant(value=np.array([[[0]]], dtype=np.float))
-    logp, *out_decoder_states = decode_first(data_1_posrange=y_len_0,
-                                            encoder_context_0=encoder_context_0, data_0_mask=data_0_mask)
-    
-    y_len = ox.constant(value=np.array([[[1]]], dtype=np.float))
-    return logp
-=======
 if False:
     @Graph.trace(
         input_types =[ Int32TensorType(shape=['SOURCE_LENGTH']),
@@ -476,7 +441,6 @@
                                                 encoder_context_0=encoder_context_0, data_0_mask=data_0_mask)
         
         zero_c = ox.constant(value=0)
->>>>>>> 5409beed
 
         # # !!!! logp[:, :, :, unk_id] = -1e8  # suppress <unk>, like Marian
         y_t = ox.argmax(ox.slice(logp, [0, 0], [1, 1], axes=[0, 1]))
